// Copyright 2022 The Archivista Contributors
//
// Licensed under the Apache License, Version 2.0 (the "License");
// you may not use this file except in compliance with the License.
// You may obtain a copy of the License at
//
//      http://www.apache.org/licenses/LICENSE-2.0
//
// Unless required by applicable law or agreed to in writing, software
// distributed under the License is distributed on an "AS IS" BASIS,
// WITHOUT WARRANTIES OR CONDITIONS OF ANY KIND, either express or implied.
// See the License for the specific language governing permissions and
// limitations under the License.

package config

import (
	"errors"
	"os"
	"strings"
<<<<<<< HEAD
=======
	"time"
>>>>>>> 2b5ad30b

	"github.com/kelseyhightower/envconfig"
	"github.com/sirupsen/logrus"
)

type Config struct {
	ListenOn         string   `default:"tcp://127.0.0.1:8082" desc:"URL endpoint for Archivista to listen on" split_words:"true"`
	LogLevel         string   `default:"INFO" desc:"Log level" split_words:"true"`
	CORSAllowOrigins []string `default:"" desc:"Comma separated list of origins to allow CORS requests from" split_words:"true"`

	EnableSPIFFE          bool   `default:"TRUE" desc:"*** Enable SPIFFE support" split_words:"true"`
	SPIFFEAddress         string `default:"unix:///tmp/spire-agent/public/api.sock" desc:"SPIFFE server address" split_words:"true"`
	SPIFFETrustedServerId string `default:"" desc:"Trusted SPIFFE server ID; defaults to any" split_words:"true"`

	SQLStoreConnectionString      string        `default:"root:example@tcp(db)/testify" desc:"SQL store connection string" split_words:"true"`
	SQLStoreBackend               string        `default:"MYSQL" desc:"SQL backend to use. Options are MYSQL, PSQL" split_words:"true"`
	SQLStoreMaxIdleConnections    int           `default:"10" desc:"Maximum number of connections in the idle connection pool" split_words:"true"`
	SQLStoreMaxOpenConnections    int           `default:"100" desc:"Maximum number of open connections to the database" split_words:"true"`
	SQLStoreConnectionMaxLifetime time.Duration `default:"3m" desc:"Maximum amount of time a connection may be reused" split_words:"true"`

	StorageBackend             string `default:"" desc:"Backend to use for attestation storage. Options are FILE, BLOB, or empty string for disabled." split_words:"true"`
	FileServeOn                string `default:"" desc:"What address to serve files on. Only valid when using FILE storage backend." split_words:"true"`
	FileDir                    string `default:"/tmp/archivista/" desc:"Directory to store and serve files. Only valid when using FILE storage backend." split_words:"true"`
	BlobStoreEndpoint          string `default:"127.0.0.1:9000" desc:"URL endpoint for blob storage. Only valid when using BLOB storage backend." split_words:"true"`
	BlobStoreCredentialType    string `default:"ACCESS_KEY" desc:"Blob store credential type. Options are IAM or ACCESS_KEY" split_words:"true"`
	BlobStoreAccessKeyId       string `default:"" desc:"Blob store access key id. Only valid when using BLOB storage backend." split_words:"true"`
	BlobStoreSecretAccessKeyId string `default:"" desc:"Blob store secret access key id. Only valid when using BLOB storage backend." split_words:"true"`
	BlobStoreUseTLS            bool   `default:"TRUE" desc:"Use TLS for BLOB storage backend. Only valid when using BLOB storage backend." split_words:"true"`
	BlobStoreBucketName        string `default:"" desc:"Bucket to use for storage.  Only valid when using BLOB storage backend." split_words:"true"`

	EnableGraphql          bool `default:"TRUE" desc:"*** Enable GraphQL Endpoint" split_words:"true"`
	GraphqlWebClientEnable bool `default:"TRUE" desc:"Enable GraphiQL, the GraphQL web client" split_words:"true"`
}

// Process reads config from env
func (c *Config) Process() error {
	if err := envconfig.Usage("archivista", c); err != nil {
		return err
	}

	// Check if old env variables starting with ARCHIVIST_ are being used
	// TODO: Remove this in a future release
	usingDeprecatedEnv := false
	usingNewEnv := false
	for _, e := range os.Environ() {
		if strings.HasPrefix(e, "ARCHIVIST_") {
			usingDeprecatedEnv = true
			logrus.Warnf("Using deprecated environment variable %s. Please use ARCHIVISTA_ instead.", e)
		}
		if strings.HasPrefix(e, "ARCHIVISTA_") {
			usingNewEnv = true
		}
	}

	//check if both are being used and error if so
	if usingDeprecatedEnv && usingNewEnv {
		err := errors.New("both deprecated and new environment variables are being used. Please use only the new environment variables")
		return err
	}

	if usingDeprecatedEnv {
		err := envconfig.Process("archivist", c)
		if err != nil {
			return err
		}
	}

	if usingNewEnv {
		err := envconfig.Process("archivista", c)
		if err != nil {
			return err
		}
	}

	return nil
}<|MERGE_RESOLUTION|>--- conflicted
+++ resolved
@@ -18,10 +18,7 @@
 	"errors"
 	"os"
 	"strings"
-<<<<<<< HEAD
-=======
 	"time"
->>>>>>> 2b5ad30b
 
 	"github.com/kelseyhightower/envconfig"
 	"github.com/sirupsen/logrus"
