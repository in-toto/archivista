--- conflicted
+++ resolved
@@ -67,13 +67,9 @@
 }
 
 func (s *Store) Store(ctx context.Context, gitoid string, payload []byte) error {
-<<<<<<< HEAD
-	return os.WriteFile(filepath.Join(s.prefix, gitoid+".json"), payload, 0o600)
-=======
 	if filepath.IsLocal(gitoid) {
-		return os.WriteFile(filepath.Join(s.prefix, gitoid+".json"), payload, 0644)
+		return os.WriteFile(filepath.Join(s.prefix, gitoid+".json"), payload, 0o600)
 	} else {
 		return filepath.ErrBadPattern
 	}
->>>>>>> 118f02fa
 }