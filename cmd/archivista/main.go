--- conflicted
+++ resolved
@@ -146,16 +146,12 @@
 			handlers.AllowedOrigins(cfg.CORSAllowOrigins),
 			handlers.AllowedMethods([]string{"GET", "POST", "OPTIONS"}),
 			handlers.AllowedHeaders([]string{"Accept", "Content-Type", "Content-Length", "Accept-Encoding", "X-CSRF-Token", "Authorization"}),
-<<<<<<< HEAD
-		)(router),
+    )(server.Router()),
 		ReadTimeout:  5 * time.Second,
 		WriteTimeout: 10 * time.Second,
 	}
 	go func() {
 		if err := srv.Serve(listener); err != nil {
-=======
-		)(server.Router())); err != nil {
->>>>>>> 118f02fa
 			logrus.Fatalf("unable to start http server: %+v", err)
 		}
 	}()
